import os
from pathlib import Path
from textwrap import dedent

import pytest
from packaging import version

from pyodide_build.recipe import skeleton
from pyodide_build.recipe.spec import MetaConfig

# Following tests make real network calls to the PyPI JSON API.
# Since the response is fully cached, and small, it is very fast and is
# unlikely to fail.


@pytest.mark.parametrize("source_fmt", ["wheel", "sdist"])
def test_mkpkg(tmpdir, capsys, source_fmt):
    base_dir = Path(str(tmpdir))

    skeleton.make_package(base_dir, "idna", None, source_fmt)
    assert os.listdir(base_dir) == ["idna"]
    meta_path = base_dir / "idna" / "meta.yaml"
    assert meta_path.exists()
    captured = capsys.readouterr()
    assert "Output written to" in captured.out
    assert str(meta_path) in captured.out

    db = MetaConfig.from_yaml(meta_path)

    assert db.package.name == "idna"
    assert db.source.url is not None
    if source_fmt == "wheel":
        assert db.source.url.endswith(".whl")
    else:
        assert db.source.url.endswith(".tar.gz")


@pytest.mark.parametrize("old_dist_type", ["wheel", "sdist"])
@pytest.mark.parametrize("new_dist_type", ["wheel", "sdist", "same"])
def test_mkpkg_update(tmpdir, old_dist_type, new_dist_type):
    base_dir = Path(str(tmpdir))

    old_ext = ".tar.gz" if old_dist_type == "sdist" else ".whl"
    old_url = "https://<some>/idna-2.0" + old_ext
    db_init = MetaConfig(
        package={"name": "idna", "version": "2.0"},
        source={
            "sha256": "b307872f855b18632ce0c21c5e45be78c0ea7ae4c15c828c20788b26921eb3f6",
            "url": old_url,
        },
        test={"imports": ["idna"]},
    )

    package_dir = base_dir / "idna"
    package_dir.mkdir(parents=True)
    meta_path = package_dir / "meta.yaml"
    db_init.to_yaml(meta_path)
    source_fmt = new_dist_type
    if new_dist_type == "same":
        source_fmt = None
<<<<<<< HEAD
    skeleton.update_package(base_dir, "idna", None, False, source_fmt)
=======
    skeleton.update_package(base_dir, "idna", source_fmt=source_fmt)
>>>>>>> 4931c095

    db = MetaConfig.from_yaml(meta_path)
    assert version.parse(db.package.version) > version.parse(db_init.package.version)
    assert db.source.url is not None
    if new_dist_type == "wheel":
        assert db.source.url.endswith(".whl")
    elif new_dist_type == "sdist":
        assert db.source.url.endswith(".tar.gz")
    else:
        assert db.source.url.endswith(old_ext)


<<<<<<< HEAD
def test_enable_disable(tmpdir):
    base_dir = Path(str(tmpdir))

    disabled = dedent(
        """\
        package:
          name: jedi
          version: 0.19.1
          # Here is some information
          _disabled: true
          top-level:
            - jedi
        source:
          sha256: shasum
          url: aurlhere
        requirements:
          run:
            - parso
        about:
          home: https://github.com/davidhalter/jedi
          PyPI: https://pypi.org/project/jedi
          summary: An autocompletion tool for Python that can be used for text editors.
          license: MIT
        """
    ).strip()
    enabled_lines = disabled.splitlines()
    del enabled_lines[3:5]
    enabled = "\n".join(enabled_lines)

    package_dir = base_dir / "jedi"
    package_dir.mkdir(parents=True)
    meta_path = package_dir / "meta.yaml"
    meta_path.write_text(disabled)
    skeleton.enable_package(base_dir, "jedi")
    assert meta_path.read_text().strip() == enabled
    skeleton.disable_package(base_dir, "jedi", "Here is some information")
    assert meta_path.read_text().strip() == disabled
=======
def test_mkpkg_update_pinned(tmpdir):
    base_dir = Path(str(tmpdir))

    db_init = MetaConfig(
        package={"name": "idna", "version": "2.0", "pinned": True},
        source={
            "sha256": "b307872f855b18632ce0c21c5e45be78c0ea7ae4c15c828c20788b26921eb3f6",
            "url": "https://<some>/idna-2.0.whl",
        },
        test={"imports": ["idna"]},
    )

    package_dir = base_dir / "idna"
    package_dir.mkdir(parents=True)
    meta_path = package_dir / "meta.yaml"
    db_init.to_yaml(meta_path)
    with pytest.raises(skeleton.MkpkgSkipped, match="pinned"):
        skeleton.update_package(base_dir, "idna")
    skeleton.update_package(base_dir, "idna", update_pinned=True)
>>>>>>> 4931c095
<|MERGE_RESOLUTION|>--- conflicted
+++ resolved
@@ -58,11 +58,7 @@
     source_fmt = new_dist_type
     if new_dist_type == "same":
         source_fmt = None
-<<<<<<< HEAD
-    skeleton.update_package(base_dir, "idna", None, False, source_fmt)
-=======
     skeleton.update_package(base_dir, "idna", source_fmt=source_fmt)
->>>>>>> 4931c095
 
     db = MetaConfig.from_yaml(meta_path)
     assert version.parse(db.package.version) > version.parse(db_init.package.version)
@@ -75,7 +71,6 @@
         assert db.source.url.endswith(old_ext)
 
 
-<<<<<<< HEAD
 def test_enable_disable(tmpdir):
     base_dir = Path(str(tmpdir))
 
@@ -113,7 +108,8 @@
     assert meta_path.read_text().strip() == enabled
     skeleton.disable_package(base_dir, "jedi", "Here is some information")
     assert meta_path.read_text().strip() == disabled
-=======
+
+
 def test_mkpkg_update_pinned(tmpdir):
     base_dir = Path(str(tmpdir))
 
@@ -132,5 +128,4 @@
     db_init.to_yaml(meta_path)
     with pytest.raises(skeleton.MkpkgSkipped, match="pinned"):
         skeleton.update_package(base_dir, "idna")
-    skeleton.update_package(base_dir, "idna", update_pinned=True)
->>>>>>> 4931c095
+    skeleton.update_package(base_dir, "idna", update_pinned=True)