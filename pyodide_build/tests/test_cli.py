import shutil
import zipfile
from pathlib import Path
from typing import Any

import pytest
import typer
from typer.testing import CliRunner

import pyodide_build
from pyodide_build import build_env, cli, common
from pyodide_build.cli import (
    build,
    build_recipes,
    config,
    create_zipfile,
    py_compile,
    skeleton,
)

runner = CliRunner()

RECIPE_DIR = Path(__file__).parent / "recipe" / "_test_recipes"


def assert_runner_succeeded(result):
    __tracebackhide__ = True
    print(result.stdout)
    if result.exception:
        import traceback

        traceback.print_exception(result.exception)
    assert result.exit_code == 0


def test_skeleton_pypi(tmp_path):
    test_pkg = "pytest-pyodide"
    old_version = "0.21.0"
    new_version = "0.22.0"

    result = runner.invoke(
        skeleton.app,
        [
            "pypi",
            test_pkg,
            "--recipe-dir",
            str(tmp_path),
            "--version",
            old_version,
        ],
    )
    assert_runner_succeeded(result)
    assert "pytest-pyodide/meta.yaml" in result.stdout

    result = runner.invoke(
        skeleton.app,
        [
            "pypi",
            test_pkg,
            "--recipe-dir",
            str(tmp_path),
            "--version",
            new_version,
            "--update",
        ],
    )
    assert_runner_succeeded(result)
    assert f"Updated {test_pkg} from {old_version} to {new_version}" in result.stdout

    result = runner.invoke(
        skeleton.app, ["pypi", test_pkg, "--recipe-dir", str(tmp_path)]
    )
    assert result.exit_code != 0
    assert "already exists" in str(result.exception)


def test_build_recipe_plain(tmp_path, dummy_xbuildenv, mock_emscripten):
    output_dir = tmp_path / "dist"

    pkgs = {
        "pkg_test_tag_always": {},
        "pkg_test_graph1": {"pkg_test_graph2"},
        "pkg_test_graph3": {},
    }

    pkgs_to_build = pkgs.keys() | {p for v in pkgs.values() for p in v} | {"pydecimal"}

    for build_dir in RECIPE_DIR.rglob("build"):
        shutil.rmtree(build_dir)

    app = typer.Typer()
    app.command()(build_recipes.build_recipes)
    for recipe in RECIPE_DIR.glob("**/meta.yaml"):
        recipe.touch()

    result = runner.invoke(
        app,
        [
            *pkgs.keys(),
            "--recipe-dir",
            str(RECIPE_DIR),
            "--install",
            "--install-dir",
            str(output_dir),
        ],
    )
    assert_runner_succeeded(result)

    for pkg in pkgs_to_build:
        assert f"built {pkg} in" in result.stdout

    built_wheels = set(output_dir.glob("*.whl"))
    assert len(built_wheels) == len(pkgs_to_build)


def test_build_recipe_no_deps_plain(tmp_path, dummy_xbuildenv, mock_emscripten):
    for build_dir in RECIPE_DIR.rglob("build"):
        shutil.rmtree(build_dir)

    app = typer.Typer()
    app.command()(build_recipes.build_recipes_no_deps)

    pkgs_to_build = ["pkg_test_graph1", "pkg_test_graph3"]
    for recipe in RECIPE_DIR.glob("**/meta.yaml"):
        recipe.touch()
    result = runner.invoke(
        app,
        [
            *pkgs_to_build,
            "--recipe-dir",
            str(RECIPE_DIR),
        ],
    )
    assert_runner_succeeded(result)

    for pkg in pkgs_to_build:
        assert f"Succeeded building package {pkg}" in result.stdout

    for pkg in pkgs_to_build:
        dist_dir = RECIPE_DIR / pkg / "dist"
        assert len(list(dist_dir.glob("*.whl"))) == 1


def test_build_recipe_no_deps_force_rebuild(tmp_path, dummy_xbuildenv, mock_emscripten):
    for build_dir in RECIPE_DIR.rglob("build"):
        shutil.rmtree(build_dir)

    app = typer.Typer()
    app.command()(build_recipes.build_recipes_no_deps)

    pkg = "pkg_test_graph1"
    result = runner.invoke(
        app,
        [
            pkg,
            "--recipe-dir",
            str(RECIPE_DIR),
        ],
    )
    assert_runner_succeeded(result)

    result = runner.invoke(
        app,
        [
            pkg,
            "--recipe-dir",
            str(RECIPE_DIR),
        ],
    )

    assert_runner_succeeded(result)
    assert f"Succeeded building package {pkg}" in result.stdout

    result = runner.invoke(
        app,
        [
            pkg,
            "--recipe-dir",
            str(RECIPE_DIR),
            "--force-rebuild",
        ],
    )

    assert result.exit_code == 0
    # assert "Creating virtualenv isolated environment" in result.stdout
    assert f"Succeeded building package {pkg}" in result.stdout


def test_build_recipe_no_deps_continue(tmp_path, dummy_xbuildenv, mock_emscripten):
    for build_dir in RECIPE_DIR.rglob("build"):
        shutil.rmtree(build_dir)
    for recipe in RECIPE_DIR.glob("**/meta.yaml"):
        recipe.touch()

    app = typer.Typer()
    app.command()(build_recipes.build_recipes_no_deps)

    pkg = "pkg_test_graph1"
    result = runner.invoke(
        app,
        [
            pkg,
            "--recipe-dir",
            str(RECIPE_DIR),
        ],
    )

    assert_runner_succeeded(result)
    assert f"Succeeded building package {pkg}" in result.stdout

    pyproject_toml = next((RECIPE_DIR / pkg / "build").rglob("pyproject.toml"))

    # Modify some metadata and check it is applied when rebuilt with --continue flag
    with open(pyproject_toml, encoding="utf-8") as f:
        pyproject_data = f.read()

    pyproject_data = pyproject_data.replace(
        "authors = []", 'authors = [{"name" = "Samuel Jackson"}]'
    )
    pyproject_toml.write_text(pyproject_data)

    result = runner.invoke(
        app,
        [
            pkg,
            "--recipe-dir",
            str(RECIPE_DIR),
            "--continue",
        ],
    )

    assert_runner_succeeded(result)
    assert f"Succeeded building package {pkg}" in result.stdout
    wheel = next((RECIPE_DIR / pkg / "dist").rglob("*.whl"))

    metadata = tmp_path / "METADATA"
    common.extract_wheel_metadata_file(wheel, metadata)
    assert metadata.read_text().endswith("Samuel Jackson\n")


def test_config_list(dummy_xbuildenv):
    result = runner.invoke(
        config.app,
        [
            "list",
        ],
    )

    envs = result.stdout.splitlines()
    keys = [env.split("=")[0] for env in envs]

    for cfg_name in config.PYODIDE_CONFIGS.keys():
        assert cfg_name in keys


@pytest.mark.parametrize("cfg_name,env_var", config.PYODIDE_CONFIGS.items())
def test_config_get(cfg_name, env_var, dummy_xbuildenv):
    result = runner.invoke(
        config.app,
        [
            "get",
            cfg_name,
        ],
    )

    assert result.stdout.strip() == build_env.get_build_flag(env_var)


def test_create_zipfile(temp_python_lib, temp_python_lib2, tmp_path):
    from zipfile import ZipFile

    output = tmp_path / "python.zip"

    app = typer.Typer()
    app.command()(create_zipfile.main)

    result = runner.invoke(
        app,
        [
            str(temp_python_lib),
            str(temp_python_lib2),
            "--output",
            str(output),
        ],
    )

    assert result.exit_code == 0, result.stdout
    assert "Zip file created" in result.stdout
    assert output.exists()

    with ZipFile(output) as zf:
        assert "module1.py" in zf.namelist()
        assert "module2.py" in zf.namelist()
        assert "module3.py" in zf.namelist()
        assert "module4.py" in zf.namelist()


def test_create_zipfile_compile(temp_python_lib, temp_python_lib2, tmp_path):
    from zipfile import ZipFile

    output = tmp_path / "python.zip"

    app = typer.Typer()
    app.command()(create_zipfile.main)

    result = runner.invoke(
        app,
        [
            str(temp_python_lib),
            str(temp_python_lib2),
            "--output",
            str(output),
            "--pycompile",
        ],
    )

    assert result.exit_code == 0, result.stdout
    assert "Zip file created" in result.stdout
    assert output.exists()

    with ZipFile(output) as zf:
        assert "module1.pyc" in zf.namelist()
        assert "module2.pyc" in zf.namelist()
        assert "module3.pyc" in zf.namelist()
        assert "module4.pyc" in zf.namelist()


@pytest.mark.parametrize("target", ["dir", "file"])
@pytest.mark.parametrize("compression_level", [0, 6])
def test_py_compile(tmp_path, target, compression_level):
    wheel_path = tmp_path / "python.zip"
    with zipfile.ZipFile(wheel_path, "w", compresslevel=3) as zf:
        zf.writestr("a1.py", "def f():\n    pass")

    if target == "dir":
        target_path = tmp_path
    elif target == "file":
        target_path = wheel_path

    py_compile.main(
        path=target_path,
        silent=False,
        keep=False,
        compression_level=compression_level,
        exclude="",
    )
    with zipfile.ZipFile(tmp_path / "python.zip", "r") as fh:
        if compression_level > 0:
            assert fh.filelist[0].compress_type == zipfile.ZIP_DEFLATED
        else:
            assert fh.filelist[0].compress_type == zipfile.ZIP_STORED


def test_build1(tmp_path, monkeypatch, dummy_xbuildenv, mock_emscripten):
    from pyodide_build import pypabuild

    def mocked_build(srcdir: Path, outdir: Path, env: Any, backend_flags: Any) -> str:
        results["srcdir"] = srcdir
        results["outdir"] = outdir
        results["backend_flags"] = backend_flags
        dummy_wheel = outdir / "package-1.0.0-py3-none-any.whl"
        return str(dummy_wheel)

    from contextlib import nullcontext

    monkeypatch.setattr(common, "modify_wheel", lambda whl: nullcontext())
    monkeypatch.setattr(
        common, "retag_wheel", lambda wheel_path, platform: Path(wheel_path)
    )
    monkeypatch.setattr(build_env, "check_emscripten_version", lambda: None)
    monkeypatch.setattr(build_env, "replace_so_abi_tags", lambda whl: None)

    monkeypatch.setattr(pypabuild, "build", mocked_build)

    results: dict[str, Any] = {}
    srcdir = tmp_path / "in"
    outdir = tmp_path / "out"
    srcdir.mkdir()
    app = typer.Typer()
    app.command(**build.main.typer_kwargs)(build.main)  # type:ignore[attr-defined]
    result = runner.invoke(app, [str(srcdir), "--outdir", str(outdir), "x", "y", "z"])

    assert result.exit_code == 0, result.stdout
    assert results["srcdir"] == srcdir
    assert results["outdir"] == outdir
    assert results["backend_flags"] == {"x": "", "y": "", "z": ""}


def test_build2_replace_so_abi_tags(
    tmp_path, monkeypatch, dummy_xbuildenv, mock_emscripten
):
    """
    We intentionally include an "so" (actually an empty file) with Linux slug in
    the name into the wheel generated from the package in
    replace_so_abi_tags_test_package. Test that `pyodide build` renames it to
    have the Emscripten slug. In order to ensure that this works on non-linux
    machines too, we monkey patch config vars to look like a linux machine.
    """
    import sysconfig

    config_vars = sysconfig.get_config_vars()
    config_vars["EXT_SUFFIX"] = ".cpython-311-x86_64-linux-gnu.so"
    config_vars["SOABI"] = "cpython-311-x86_64-linux-gnu"

    def my_get_config_vars(*args):
        return config_vars

    monkeypatch.setattr(sysconfig, "get_config_vars", my_get_config_vars)

    srcdir = Path(__file__).parent / "replace_so_abi_tags_test_package"
    outdir = tmp_path / "out"
    app = typer.Typer()
    app.command(**build.main.typer_kwargs)(build.main)  # type:ignore[attr-defined]
    runner.invoke(app, [str(srcdir), "--outdir", str(outdir)])
    wheel_file = next(outdir.glob("*.whl"))
    print(zipfile.ZipFile(wheel_file).namelist())
    so_file = next(
        x for x in zipfile.ZipFile(wheel_file).namelist() if x.endswith(".so")
    )
    assert so_file.endswith(".cpython-311-wasm32-emscripten.so")


def test_build_exports(monkeypatch, dummy_xbuildenv):
    def download_url_shim(url, tmppath):
        (tmppath / "build").mkdir()
        return "blah"

    def unpack_archive_shim(*args):
        pass

    exports_ = None

    def run_shim(builddir, output_directory, exports, backend_flags):
        nonlocal exports_
        exports_ = exports

    monkeypatch.setattr(cli.build, "check_emscripten_version", lambda: None)
    monkeypatch.setattr(cli.build, "download_url", download_url_shim)
    monkeypatch.setattr(shutil, "unpack_archive", unpack_archive_shim)
    monkeypatch.setattr(pyodide_build.out_of_tree.build, "run", run_shim)

    app = typer.Typer()
    app.command()(build.main)

    def run(*args):
        nonlocal exports_
        exports_ = None
        result = runner.invoke(
            app,
            [".", *args],
        )
        print("output", result.output)
        return result

    run()
    assert exports_ == "requested"
    r = run("--exports", "pyinit")
    assert r.exit_code == 0
    assert exports_ == "pyinit"
    r = run("--exports", "a,")
    assert r.exit_code == 0
    assert exports_ == ["a"]
    monkeypatch.setenv("PYODIDE_BUILD_EXPORTS", "whole_archive")
    r = run()
    assert r.exit_code == 0
    assert exports_ == "whole_archive"
    r = run("--exports", "a,")
    assert r.exit_code == 0
    assert exports_ == ["a"]
    r = run("--exports", "a,b,c")
    assert r.exit_code == 0
    assert exports_ == ["a", "b", "c"]
    r = run("--exports", "x")
    assert r.exit_code == 1
    assert (
        r.output.strip().replace("\n", " ").replace("  ", " ")
        == 'Expected exports to be one of "pyinit", "requested", "whole_archive", or a comma separated list of symbols to export. Got "x".'
    )


def test_build_config_settings(monkeypatch, dummy_xbuildenv):
    app = typer.Typer()

    app.command(
        context_settings={
            "ignore_unknown_options": True,
            "allow_extra_args": True,
        }
    )(build.main)

    config_settings_passed = None

    def run(srcdir, outdir, exports, config_settings):
        nonlocal config_settings_passed
        config_settings_passed = config_settings

    monkeypatch.setattr(cli.build, "check_emscripten_version", lambda: None)
    monkeypatch.setattr(pyodide_build.out_of_tree.build, "run", run)

    # Accept `-C`
    result = runner.invoke(
        app,
        [".", "-C--key1", "-C--key2=value2", "-C=value3", "-Ckey4=value4"],
    )

    assert result.exit_code == 0, result.stdout
    assert config_settings_passed == {
        "--key1": "",
        "--key2": "value2",
        "": "value3",
        "key4": "value4",
    }

    result = runner.invoke(
        app,
        [
            ".",
            "--config-setting",
            "--key1",
            "--config-setting=--key2=--value2",
            "--config-setting=key3",
            "--config-setting",
            "--key4=--value4",
        ],
    )

    assert result.exit_code == 0, result.stdout
    assert config_settings_passed == {
        "--key1": "",
        "--key2": "--value2",
        "key3": "",
        "--key4": "--value4",
    }

    # For backwards compatibility, extra flags are interpreted as config settings
    result = runner.invoke(
        app,
        [
            ".",
            "-C--key1=value1",
            "--config-setting=--key2=value2",
            "--key3",
            "--key4=--value4",
        ],
    )

    assert result.exit_code == 0, result.stdout
    assert config_settings_passed == {
        "--key1": "value1",
        "--key2": "value2",
        "--key3": "",
        "--key4": "--value4",
    }


def test_build_cpython_module(tmp_path, dummy_xbuildenv, mock_emscripten):
    for build_dir in RECIPE_DIR.rglob("build"):
        shutil.rmtree(build_dir)

    app = typer.Typer()
    app.command()(build_recipes.build_recipes_no_deps)

    pkg = "pydecimal"
    for recipe in RECIPE_DIR.glob("**/meta.yaml"):
        recipe.touch()
    result = runner.invoke(
        app,
        [
            pkg,
            "--recipe-dir",
            str(RECIPE_DIR),
        ],
    )
    assert_runner_succeeded(result)

    assert f"Succeeded building package {pkg}" in result.stdout

    dist_dir = RECIPE_DIR / pkg / "dist"
    results = list(dist_dir.glob("*.whl"))
    assert len(results) == 1
    result = results[0]
    assert result.name == "pydecimal-1.0.0-cp312-cp312-pyodide_2024_0_wasm32.whl"


<<<<<<< HEAD
def test_wheel_download_version_mismatch(tmp_path, dummy_xbuildenv, mock_emscripten):
=======
def test_build_constraint(tmp_path, dummy_xbuildenv, mock_emscripten, capsys):
>>>>>>> bdc19918
    for build_dir in RECIPE_DIR.rglob("build"):
        shutil.rmtree(build_dir)

    app = typer.Typer()
    app.command()(build_recipes.build_recipes_no_deps)

<<<<<<< HEAD
    pkg = "xarray"
=======
    pkg = "pkg_test_constraint"
>>>>>>> bdc19918
    for recipe in RECIPE_DIR.glob("**/meta.yaml"):
        recipe.touch()
    result = runner.invoke(
        app,
        [
            pkg,
            "--recipe-dir",
            str(RECIPE_DIR),
        ],
    )
<<<<<<< HEAD
    assert result.exit_code == 1
    assert (
        result.exception.args[0]
        == "Version mismatch: version in meta.yaml is '2025.01.2' but version from wheel name is '2025.1.2'"
    )


def test_wheel_build_version_mismatch(tmp_path, dummy_xbuildenv, mock_emscripten):
    for build_dir in RECIPE_DIR.rglob("build"):
        shutil.rmtree(build_dir)

    app = typer.Typer()
    app.command()(build_recipes.build_recipes_no_deps)

    pkg = "pkg_test_version_mismatch"
    for recipe in RECIPE_DIR.glob("**/meta.yaml"):
        recipe.touch()
    result = runner.invoke(
        app,
        [
            pkg,
            "--recipe-dir",
            str(RECIPE_DIR),
        ],
    )
    assert result.exit_code == 1
    assert (
        result.exception.args[0]
        == "Version mismatch: version in meta.yaml is '1.0.0' but version from wheel name is '1.0.1'"
    )
=======
    assert_runner_succeeded(result)

    assert f"Succeeded building package {pkg}" in result.stdout
    build_dir = RECIPE_DIR / pkg / "build"
    assert (build_dir / "setuptools.version").read_text() == "74.1.3"
    assert (build_dir / "pytest.version").read_text() == "7.0.0"
>>>>>>> bdc19918
<|MERGE_RESOLUTION|>--- conflicted
+++ resolved
@@ -582,22 +582,14 @@
     assert result.name == "pydecimal-1.0.0-cp312-cp312-pyodide_2024_0_wasm32.whl"
 
 
-<<<<<<< HEAD
 def test_wheel_download_version_mismatch(tmp_path, dummy_xbuildenv, mock_emscripten):
-=======
-def test_build_constraint(tmp_path, dummy_xbuildenv, mock_emscripten, capsys):
->>>>>>> bdc19918
     for build_dir in RECIPE_DIR.rglob("build"):
         shutil.rmtree(build_dir)
 
     app = typer.Typer()
     app.command()(build_recipes.build_recipes_no_deps)
 
-<<<<<<< HEAD
     pkg = "xarray"
-=======
-    pkg = "pkg_test_constraint"
->>>>>>> bdc19918
     for recipe in RECIPE_DIR.glob("**/meta.yaml"):
         recipe.touch()
     result = runner.invoke(
@@ -608,7 +600,6 @@
             str(RECIPE_DIR),
         ],
     )
-<<<<<<< HEAD
     assert result.exit_code == 1
     assert (
         result.exception.args[0]
@@ -639,11 +630,29 @@
         result.exception.args[0]
         == "Version mismatch: version in meta.yaml is '1.0.0' but version from wheel name is '1.0.1'"
     )
-=======
+
+
+def test_build_constraint(tmp_path, dummy_xbuildenv, mock_emscripten, capsys):
+    for build_dir in RECIPE_DIR.rglob("build"):
+        shutil.rmtree(build_dir)
+
+    app = typer.Typer()
+    app.command()(build_recipes.build_recipes_no_deps)
+
+    pkg = "pkg_test_constraint"
+    for recipe in RECIPE_DIR.glob("**/meta.yaml"):
+        recipe.touch()
+    result = runner.invoke(
+        app,
+        [
+            pkg,
+            "--recipe-dir",
+            str(RECIPE_DIR),
+        ],
+    )
     assert_runner_succeeded(result)
 
     assert f"Succeeded building package {pkg}" in result.stdout
     build_dir = RECIPE_DIR / pkg / "build"
     assert (build_dir / "setuptools.version").read_text() == "74.1.3"
-    assert (build_dir / "pytest.version").read_text() == "7.0.0"
->>>>>>> bdc19918
+    assert (build_dir / "pytest.version").read_text() == "7.0.0"