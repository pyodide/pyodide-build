--- conflicted
+++ resolved
@@ -12,11 +12,8 @@
 import sys
 from collections.abc import Iterator
 from datetime import datetime
-<<<<<<< HEAD
 from functools import cache
-=======
 from email.message import Message
->>>>>>> 199828e4
 from pathlib import Path
 from typing import Any, cast
 
@@ -455,11 +452,14 @@
             "DISTDIR": str(self.src_dist_dir),
             # TODO: rename this to something more compatible with Makefile or CMake conventions
             "WASM_LIBRARY_DIR": str(self.library_install_prefix),
-            # Using PKG_CONFIG_LIBDIR instead of PKG_CONFIG_PATH,
+            # Emscripten will use this variable to configure pkg-config in emconfigure
+            "EM_PKG_CONFIG_PATH": str(self.library_install_prefix / "lib/pkgconfig"),
+            # This variable is usually overwritten by emconfigure
+            # The value below will only be used if pkg-config is called without emconfigure
+            # We use PKG_CONFIG_LIBDIR instead of PKG_CONFIG_PATH,
             # so pkg-config will not look in the default system directories
             "PKG_CONFIG_LIBDIR": str(self.library_install_prefix / "lib/pkgconfig"),
         }
-
 
 class RecipeBuilderPackage(RecipeBuilder):
     """
@@ -599,7 +599,6 @@
     """
     Load the package configuration from the given directory.
 
-<<<<<<< HEAD
     Parameters
     ----------
     package_dir
@@ -623,27 +622,6 @@
         package_dir = meta_file.parent
 
     return package_dir, MetaConfig.from_yaml(meta_file)
-=======
-    def _get_helper_vars(self) -> dict[str, str]:
-        """
-        Get the helper variables for the build script.
-        """
-        return {
-            "PKGDIR": str(self.pkg_root),
-            "PKG_VERSION": self.version,
-            "PKG_BUILD_DIR": str(self.src_extract_dir),
-            "DISTDIR": str(self.src_dist_dir),
-            # TODO: rename this to something more compatible with Makefile or CMake conventions
-            "WASM_LIBRARY_DIR": str(self.library_install_prefix),
-            # Emscripten will use this variable to configure pkg-config in emconfigure
-            "EM_PKG_CONFIG_PATH": str(self.library_install_prefix / "lib/pkgconfig"),
-            # This variable is usually overwritten by emconfigure
-            # The value below will only be used if pkg-config is called without emconfigure
-            # We use PKG_CONFIG_LIBDIR instead of PKG_CONFIG_PATH,
-            # so pkg-config will not look in the default system directories
-            "PKG_CONFIG_LIBDIR": str(self.library_install_prefix / "lib/pkgconfig"),
-        }
->>>>>>> 199828e4
 
 
 def check_checksum(archive: Path, checksum: str) -> None:
