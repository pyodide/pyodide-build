from pathlib import Path

import typer

<<<<<<< HEAD
from ..build_env import local_versions
from ..common import xbuildenv_dirname
from ..views import MetadataView
from ..xbuildenv import CrossBuildEnvManager
from ..xbuildenv_releases import (
=======
from pyodide_build.build_env import local_versions
from pyodide_build.common import xbuildenv_dirname
from pyodide_build.xbuildenv import CrossBuildEnvManager
from pyodide_build.xbuildenv_releases import (
>>>>>>> 9b65d5f4
    cross_build_env_metadata_url,
    load_cross_build_env_metadata,
)

DIRNAME = xbuildenv_dirname()

app = typer.Typer(no_args_is_help=True)


@app.callback()
def callback():
    """
    Manage cross-build environment for building packages for Pyodide.
    """


def check_xbuildenv_root(path: Path) -> None:
    if not path.is_dir():
        typer.echo(f"Cross-build environment not found in {path.resolve()}")
        raise typer.Exit(1)


@app.command("install")
def _install(
    version: str = typer.Argument(
        None, help="version of cross-build environment to install"
    ),
    path: Path = typer.Option(
        DIRNAME, help="path to cross-build environment directory"
    ),
    url: str = typer.Option(None, help="URL to download cross-build environment from"),
    force_install: bool = typer.Option(
        False,
        "--force",
        "-f",
        help="force installation even if the version is not compatible",
    ),
) -> None:
    """
    Install cross-build environment.

    The installed environment is the same as the one that would result from
    `PYODIDE_PACKAGES='scipy' make` except that it is much faster.
    The goal is to enable out-of-tree builds for binary packages that depend
    on numpy or scipy.
    """
    manager = CrossBuildEnvManager(path)

    if url:
        manager.install(url=url, force_install=force_install)
    else:
        manager.install(version=version, force_install=force_install)

    typer.echo(f"Pyodide cross-build environment installed at {path.resolve()}")


@app.command("version")
def _version(
    path: Path = typer.Option(
        DIRNAME, help="path to cross-build environment directory"
    ),
) -> None:
    """
    Print current version of cross-build environment.
    """
    check_xbuildenv_root(path)
    manager = CrossBuildEnvManager(path)
    version = manager.current_version
    if not version:
        typer.echo("No version selected")
        raise typer.Exit(1)
    else:
        typer.echo(version)


@app.command("versions")
def _versions(
    path: Path = typer.Option(
        DIRNAME, help="path to cross-build environment directory"
    ),
) -> None:
    """
    Print all installed versions of cross-build environment.
    """
    check_xbuildenv_root(path)
    manager = CrossBuildEnvManager(path)
    versions = manager.list_versions()
    current_version = manager.current_version

    for version in versions:
        if version == current_version:
            typer.echo(f"* {version}")
        else:
            typer.echo(f"  {version}")


@app.command("uninstall")
def _uninstall(
    version: str = typer.Argument(
        None, help="version of cross-build environment to uninstall"
    ),
    path: Path = typer.Option(
        DIRNAME, help="path to cross-build environment directory"
    ),
) -> None:
    """
    Uninstall cross-build environment.
    """
    check_xbuildenv_root(path)
    manager = CrossBuildEnvManager(path)
    manager.uninstall_version(version)
    typer.echo(f"Pyodide cross-build environment {version} uninstalled")


@app.command("use")
def _use(
    version: str = typer.Argument(
        ..., help="version of cross-build environment to use"
    ),
    path: Path = typer.Option(
        DIRNAME, help="path to cross-build environment directory"
    ),
) -> None:
    """
    Select a version of cross-build environment to use.
    """
    check_xbuildenv_root(path)
    manager = CrossBuildEnvManager(path)
    manager.use_version(version)
    typer.echo(f"Pyodide cross-build environment {version} is now in use")


@app.command("search")
def _search(
    metadata_path: str = typer.Option(
        None,
        "--metadata",
        help="path to cross-build environment metadata file. It can be a URL or a local file. If not given, the default metadata file is used.",
    ),
    show_all: bool = typer.Option(
        False,
        "--all",
        "-a",
        help="search all versions, without filtering out incompatible ones",
    ),
    json_output: bool = typer.Option(
        False,
        "--json",
        help="output results in JSON format",
    ),
) -> None:
    """
    Search for available versions of cross-build environment.
    """

    # TODO: cache the metadata file somewhere to avoid downloading it every time
    metadata_path = metadata_path or cross_build_env_metadata_url()
    metadata = load_cross_build_env_metadata(metadata_path)
    local = local_versions()

    if show_all:
        releases = metadata.list_compatible_releases()
    else:
        releases = metadata.list_compatible_releases(
            python_version=local["python"],
            pyodide_build_version=local["pyodide-build"],
        )

    if not releases:
        typer.echo(
            "No compatible cross-build environment found for your system. Try using --all to see all versions."
        )
        raise typer.Exit(1)

    # Generate views for the metadata objects (currently tabular or JSON)
    views = [
        MetadataView(
            version=release.version,
            python=release.python_version,
            emscripten=release.emscripten_version,
            pyodide_build={
                "min": release.min_pyodide_build_version,
                "max": release.max_pyodide_build_version,
            },
            compatible=release.is_compatible(
                python_version=local["python"],
                pyodide_build_version=local["pyodide-build"],
            ),
        )
        for release in releases
    ]

    if json_output:
        print(MetadataView.to_json(views))
    else:
        print(MetadataView.to_table(views))<|MERGE_RESOLUTION|>--- conflicted
+++ resolved
@@ -2,18 +2,11 @@
 
 import typer
 
-<<<<<<< HEAD
-from ..build_env import local_versions
-from ..common import xbuildenv_dirname
-from ..views import MetadataView
-from ..xbuildenv import CrossBuildEnvManager
-from ..xbuildenv_releases import (
-=======
 from pyodide_build.build_env import local_versions
 from pyodide_build.common import xbuildenv_dirname
+from pyodide_build.views import MetadataView
 from pyodide_build.xbuildenv import CrossBuildEnvManager
 from pyodide_build.xbuildenv_releases import (
->>>>>>> 9b65d5f4
     cross_build_env_metadata_url,
     load_cross_build_env_metadata,
 )
