import shutil
import sys
import textwrap
from abc import ABC, abstractmethod
from pathlib import Path
from typing import Any

from pyodide_build.build_env import get_build_flag, get_pyodide_root, in_xbuildenv
from pyodide_build.common import run_command
from pyodide_build.logger import logger

# A subset of supported virtualenv options that make sense in Pyodide's context.
# Our aim will not be to support all of them, and some of them will never be in
# the list, for example, --no-pip and so on. We provide these on a best-effort
# basis as they should work and are easy to test.
SUPPORTED_VIRTUALENV_OPTIONS = [
    "--clear",
    "--no-clear",
    "--no-vcs-ignore",
    # "--copies", "--always-copy", FIXME: node fails to invoke Pyodide
    # "--symlink-app-data", FIXME: node fails to invoke Pyodide
    "--no-download",
    "--never-download",
    "--download",
    "--extra-search-dir",
    "--pip",
    "--setuptools",
    "--no-setuptools",
    "--no-periodic-update",
]


IS_WIN = sys.platform == "win32"


def dedent(s: str) -> str:
    return textwrap.dedent(s).strip() + "\n"


def get_pyversion() -> str:
    return f"{sys.version_info.major}.{sys.version_info.minor}"


def check_host_python_version(session: Any) -> None:
    pyodide_version = session.interpreter.version.partition(" ")[0].split(".")[:2]
    sys_version = [str(sys.version_info.major), str(sys.version_info.minor)]
    if pyodide_version == sys_version:
        return
    pyodide_version_fmt = ".".join(pyodide_version)
    sys_version_fmt = ".".join(sys_version)
    logger.stderr(
        f"Expected host Python version to be {pyodide_version_fmt} but got version {sys_version_fmt}"
    )
    sys.exit(1)


def pyodide_dist_dir() -> Path:
    return get_pyodide_root() / "dist"


<<<<<<< HEAD
class PyodideVenv(ABC):
    """Base class for creating Pyodide virtual environments.
=======
def create_python_symlink(venv_bin: Path, interp_path: Path) -> None:
    if not IS_WIN:
        # Nothing to do on non-Windows platforms, as virtualenv already creates
        # a symlink to the interpreter.
        return

    # IS_WIN
    # the virtualenv does not understand the batch file, so we need to
    # symlink it ourselves
    python_in_venv = venv_bin / "python.bat"
    python_in_venv.unlink(missing_ok=True)

    python_in_venv.symlink_to(interp_path)

    # Also remove the virtualenv-generated exe files as exe file takes precedence over .bat file
    python_exe_in_venv = venv_bin / "python.exe"
    python_exe_in_venv.unlink(missing_ok=True)


def create_pip_conf(venv_root: Path) -> None:
    """Create pip.conf file in venv root
>>>>>>> 3a52e1d3

    This class contains common functionality shared across all platforms.
    Platform-specific implementations should inherit from this class.
    """

    def __init__(self, dest: Path, virtualenv_args: list[str] | None = None) -> None:
        self.dest = dest
        self.virtualenv_args = virtualenv_args
        self.venv_root: Path | None = None
        self.venv_bin: Path | None = None

    @property
    def python_exe_name(self) -> str:
        """Return the Python executable name for the platform."""
        return "python"

<<<<<<< HEAD
    @property
    def bin_dir_name(self) -> str:
        """Return the bin directory name for the platform."""
        return "bin"
=======
    The code returned is injected at the beginning of the pip script.
    """

    interp_path = venv_bin / "python.bat" if IS_WIN else venv_bin / "python"
    result = run_command(
        [
            interp_path,
            "-c",
            dedent(
                """
                import os, sys, sysconfig, platform
                print([
                    os.name,
                    sys.platform,
                    platform.system(),
                    sys.implementation._multiarch,
                    sysconfig.get_platform()
                ])
                """
            ),
        ],
        err_msg="ERROR: failed to invoke Pyodide",
    )
    platform_data = result.stdout
    sysconfigdata_dir = Path(get_build_flag("TARGETINSTALLDIR")) / "sysconfigdata"
    return dedent(
        """\
        import os
        import platform
        import sys
        """
        # when pip installs an executable it uses sys.executable to create the
        # shebang for the installed executable. The shebang for pip points to
        # python-host but we want the shebang of the executable that we install
        # to point to Pyodide python. We monkeypatch distlib.scripts.get_executable
        # to return the value with the host suffix removed.
        """
        from pip._vendor.distlib import scripts
        EXECUTABLE_SUFFIX = "-host-link"
        def get_executable():
            if not sys.executable.endswith(EXECUTABLE_SUFFIX):
                raise RuntimeError(f'Internal Pyodide error: expected sys.executable="{sys.executable}" to end with "{EXECUTABLE_SUFFIX}"')
            return sys.executable.removesuffix(EXECUTABLE_SUFFIX)
>>>>>>> 3a52e1d3

    def get_interp_path(self) -> Path:
        """Get the path to the Pyodide Python interpreter."""
        return pyodide_dist_dir() / self.python_exe_name

    def validate_interpreter(self) -> None:
        """Validate that the Pyodide interpreter exists."""
        interp_path = self.get_interp_path()
        if not interp_path.exists():
            raise RuntimeError(f"Pyodide python interpreter not found at {interp_path}")

    def get_cli_args(self) -> list[str]:
        """Build the CLI arguments for virtualenv."""
        cli_args = ["--python", str(self.get_interp_path())]

        if self.virtualenv_args:
            for arg in self.virtualenv_args:
                if arg.startswith("--"):
                    arg_name = arg.split("=")[0] if "=" in arg else arg
                    if arg_name not in SUPPORTED_VIRTUALENV_OPTIONS:
                        msg = f"Unsupported virtualenv option: {arg_name}"
                        logger.warning(msg)

            cli_args.extend(self.virtualenv_args)

        return cli_args

    def _create_pip_conf(self) -> None:
        """Create pip.conf file in venv root.

        This file adds a few options that will always be used by pip install.
        """
        if self.venv_root is None:
            raise RuntimeError("venv_root is not set")

        if in_xbuildenv():
            # In the xbuildenv, we don't have the packages locally. We will include
            # in the xbuildenv a PEP 503 index for the vendored Pyodide packages
            # https://peps.python.org/pep-0503/
            repo = f"extra-index-url=file:{get_pyodide_root() / 'package_index'}"
        else:
            # In the Pyodide development environment, the Pyodide dist directory
            # should contain the needed wheels. find-links
            repo = f"find-links={pyodide_dist_dir()}"

        # Prevent attempts to install binary wheels from source.
        # Maybe some day we can convince pip to invoke `pyodide build` as the build
        # front end for wheels...
        (self.venv_root / "pip.conf").write_text(
            dedent(
                f"""
                [install]
                only-binary=:all:
                {repo}
                """
            )
        )

    def _install_stdlib(self) -> None:
        """Install micropip and all unvendored stdlib modules."""
        if self.venv_bin is None:
            raise RuntimeError("venv_bin is not set")

        logger.info("... Installing standard library")

        # Micropip we could install with pip hypothetically, but because we use
        # `--extra-index-url` it would install the pypi version which we don't want.

        # Other stuff we need to load with loadPackage
        to_load = ["micropip"]
        run_command(
            [
                self.venv_bin / "python",
                "-c",
                dedent(
                    f"""
                    from pyodide_js import loadPackage
                    from pyodide_js._api import lockfile_packages
                    from pyodide_js._api import lockfile_unvendored_stdlibs_and_test
                    shared_libs = [pkgname for (pkgname,pkg) in lockfile_packages.object_entries() if getattr(pkg, "package_type", None) == "shared_library"]

                    to_load = [*lockfile_unvendored_stdlibs_and_test, *shared_libs, *{to_load!r}]
                    loadPackage(to_load);
                    """
                ),
            ],
            err_msg="ERROR: failed to install unvendored stdlib modules",
        )

    def _get_pip_monkeypatch(self) -> str:
        """Monkey patch pip's environment to show info about Pyodide's environment.

        The code returned is injected at the beginning of the pip script.
        """
        if self.venv_bin is None:
            raise RuntimeError("venv_bin is not set")

        result = run_command(
            [
                self.venv_bin / "python",
                "-c",
                dedent(
                    """
                    import os, sys, sysconfig, platform
                    print([
                        os.name,
                        sys.platform,
                        platform.system(),
                        sys.implementation._multiarch,
                        sysconfig.get_platform()
                    ])
                    """
                ),
            ],
            err_msg="ERROR: failed to invoke Pyodide",
        )
        platform_data = result.stdout
        sysconfigdata_dir = Path(get_build_flag("TARGETINSTALLDIR")) / "sysconfigdata"
        return dedent(
            """\
            import os
            import platform
            import sys
            """
            # when pip installs an executable it uses sys.executable to create the
            # shebang for the installed executable. The shebang for pip points to
            # python-host but we want the shebang of the executable that we install
            # to point to Pyodide python. We monkeypatch distlib.scripts.get_executable
            # to return the value with the host suffix removed.
            """
            from pip._vendor.distlib import scripts
            EXECUTABLE_SUFFIX = "-host-link"
            def get_executable():
                if not sys.executable.endswith(EXECUTABLE_SUFFIX):
                    raise RuntimeError(f'Internal Pyodide error: expected sys.executable="{sys.executable}" to end with "{EXECUTABLE_SUFFIX}"')
                return sys.executable.removesuffix(EXECUTABLE_SUFFIX)

            scripts.get_executable = get_executable

            from pip._vendor.packaging import tags
            orig_platform_tags = tags.platform_tags
            """
            # TODO: Remove the following monkeypatch when we merge and pull in
            # https://github.com/pypa/packaging/pull/804
            """
            def _emscripten_platforms():
                pyodide_abi_version = sysconfig.get_config_var("PYODIDE_ABI_VERSION")
                if pyodide_abi_version:
                    yield f"pyodide_{pyodide_abi_version}_wasm32"
                yield from tags._generic_platforms()

            def platform_tags():
                if platform.system() == "Emscripten":
                    yield from _emscripten_platforms()
                    return
                return orig_platform_tags()

            tags.platform_tags = platform_tags
            """
            f"""
            os_name, sys_platform, platform_system, multiarch, host_platform = {platform_data}
            os.name = os_name
            sys.platform = sys_platform
            sys.platlibdir = "lib"
            sys.implementation._multiarch = multiarch
            platform.system = lambda: platform_system
            platform.machine = lambda: "wasm32"
            os.environ["_PYTHON_HOST_PLATFORM"] = host_platform
            os.environ["_PYTHON_SYSCONFIGDATA_NAME"] = f'_sysconfigdata_{{sys.abiflags}}_{{sys.platform}}_{{sys.implementation._multiarch}}'
            sys.path.append("{sysconfigdata_dir}")
            import sysconfig
            sysconfig._init_config_vars()
            del os.environ["_PYTHON_SYSCONFIGDATA_NAME"]
            """
            # Handle pip updates.
            #
            # The pip executable should be a symlink to pip_patched. If it is not a
            # link, or it is a symlink to something else, pip has been updated. We
            # have to restore the correct value of pip. Iterate through all of the
            # pip variants in the folder and remove them and replace with a symlink
            # to pip_patched.
            """
            from pathlib import Path

            file_path = Path(__file__)


            def pip_is_okay():
                try:
                    return file_path.readlink() == file_path.with_name("pip_patched")
                except OSError as e:
                    if e.strerror != "Invalid argument":
                        raise
                return False


            def maybe_repair_after_pip_update():
                if pip_is_okay():
                    return

                venv_bin = file_path.parent
                pip_patched = venv_bin / "pip_patched"
                for pip in venv_bin.glob("pip*"):
                    if pip == pip_patched:
                        continue
                    pip.unlink(missing_ok=True)
                    pip.symlink_to(venv_bin / "pip_patched")


<<<<<<< HEAD
            import atexit
=======
    # Other stuff we need to load with loadPackage
    to_load = ["micropip"]
    interp_path = venv_bin / "python.bat" if IS_WIN else venv_bin / "python"
    run_command(
        [
            interp_path,
            "-c",
            dedent(
                f"""
                from pyodide_js import loadPackage
                from pyodide_js._api import lockfile_packages
                from pyodide_js._api import lockfile_unvendored_stdlibs_and_test
                shared_libs = [pkgname for (pkgname,pkg) in lockfile_packages.object_entries() if getattr(pkg, "package_type", None) == "shared_library"]
>>>>>>> 3a52e1d3

            atexit.register(maybe_repair_after_pip_update)
            """
        )

    @abstractmethod
    def create_pip_script(self) -> None:
        """Create pip script in the virtualenv bin folder.

<<<<<<< HEAD
        This is platform-specific and must be implemented by subclasses.
        """
        pass
=======
def create_pyodide_venv(dest: Path, virtualenv_args: list[str] | None = None) -> None:
    """Create a Pyodide virtualenv and store it into dest"""
    logger.info("Creating Pyodide virtualenv at %s", dest)

    from virtualenv import session_via_cli
>>>>>>> 3a52e1d3

    @abstractmethod
    def create_pyodide_script(self) -> None:
        """Create pyodide CLI script in the virtualenv bin folder.

        This is platform-specific and must be implemented by subclasses.
        """
        pass

    def configure_virtualenv(self) -> None:
        """Configure the virtualenv after creation."""
        logger.info("... Configuring virtualenv")
        self._create_pip_conf()
        self.create_pip_script()
        self.create_pyodide_script()

    def create(self) -> None:
        """Create the Pyodide virtualenv."""
        logger.info("Creating Pyodide virtualenv at %s", self.dest)
        from virtualenv import session_via_cli

        self.validate_interpreter()
        cli_args = self.get_cli_args()

        session = session_via_cli(cli_args + [str(self.dest)])
        check_host_python_version(session)

        try:
            session.run()
            self.venv_root = Path(session.creator.dest).absolute()
            self.venv_bin = self.venv_root / self.bin_dir_name

            self.configure_virtualenv()
            self._install_stdlib()
        except (Exception, KeyboardInterrupt, SystemExit):
            shutil.rmtree(session.creator.dest)
            raise

        logger.success("Successfully created Pyodide virtual environment!")


class UnixPyodideVenv(PyodideVenv):
    """Unix-specific implementation of Pyodide virtual environment creation."""

    def create_pip_script(self) -> None:
        """Create pip and write it into the virtualenv bin folder."""
        if self.venv_bin is None:
            raise RuntimeError("venv_bin is not set")

        # pip needs to run in the host Python not in Pyodide, so we'll use the host
        # Python in the shebang. Use whichever Python was used to invoke
        # pyodide venv.
        host_python_path = self.venv_bin / f"python{get_pyversion()}-host"
        host_python_path_no_version = self.venv_bin / "python-host"
        pip_path = self.venv_bin / "pip_patched"
        python_host_link = self.venv_bin / "python-host-link"

        # To support the "--clear" and "--no-clear" args, we need to remove
        # the existing symlinks before creating new ones.
        host_python_path.unlink(missing_ok=True)
        host_python_path_no_version.unlink(missing_ok=True)
        python_host_link.unlink(missing_ok=True)
        for pip in self.venv_bin.glob("pip*"):
            if pip == pip_path:
                continue
            pip.unlink(missing_ok=True)
            pip.symlink_to(pip_path)

        # Weird hack to work around:
        # https://github.com/astral-sh/python-build-standalone/issues/380
        # If we resolve the symlink all the way, the python-host interpreter works
        # but won't install into our pyodide venv. If we don't resolve the symlink,
        # sys.prefix is calculated incorrectly. To ensure that we get the right
        # sys.prefix, we explicitly set it with the PYTHONHOME environment variable
        # and then call the symlink.
        python_host_link.symlink_to(sys.executable)
        pythonhome = Path(sys._base_executable).parents[1]
        host_python_path.write_text(
            dedent(
                f"""\
                #!/bin/sh
                exec env PYTHONHOME={pythonhome} {python_host_link} "$@"
                """
            )
        )
        host_python_path.chmod(0o777)
        host_python_path_no_version.symlink_to(host_python_path)

        pip_path.write_text(
            # Other than the shebang and the monkey patch, this is exactly what
            # normal pip looks like.
            f"#!/usr/bin/env -S {host_python_path} -s\n"
            + self._get_pip_monkeypatch()
            + dedent(
                """
                import re
                import sys
                from pip._internal.cli.main import main
                if __name__ == '__main__':
                    sys.argv[0] = re.sub(r'(-script\\.pyw|\\.exe)?$', '', sys.argv[0])
                    sys.exit(main())
                """
            )
        )
        pip_path.chmod(0o777)

    def create_pyodide_script(self) -> None:
        """Write pyodide cli script into the virtualenv bin folder."""
        import os

        if self.venv_bin is None:
            raise RuntimeError("venv_bin is not set")

<<<<<<< HEAD
        # Temporarily restore us to the environment that 'pyodide venv' was
        # invoked in
        PATH = os.environ["PATH"]
        PYODIDE_ROOT = os.environ["PYODIDE_ROOT"]

        original_pyodide_cli = shutil.which("pyodide")
        if original_pyodide_cli is None:
            raise RuntimeError("ERROR: pyodide cli not found")

        pyodide_path = self.venv_bin / "pyodide"
        pyodide_path.write_text(
            dedent(
                f"""
                #!/usr/bin/env bash
                PATH="{PATH}:$PATH" PYODIDE_ROOT='{PYODIDE_ROOT}' exec {original_pyodide_cli} "$@"
                """
            )
        )
        pyodide_path.chmod(0o777)

=======
    if IS_WIN:
        from .app_data import create_app_data_dir

        with create_app_data_dir(str(interp_path)) as app_data_dir:
            cli_args += ["--app-data", app_data_dir]
            session = session_via_cli(cli_args + [str(dest)])
    else:
        session = session_via_cli(cli_args + [str(dest)])

    check_host_python_version(session)

    try:
        session.run()
        venv_root = Path(session.creator.dest).absolute()
        venv_bin = venv_root / "Scripts" if IS_WIN else venv_root / "bin"

        logger.info("... Configuring virtualenv")
        create_python_symlink(venv_bin, interp_path)
        create_pip_conf(venv_root)
        create_pip_script(venv_bin)
        create_pyodide_script(venv_bin)
        logger.info("... Installing standard library")
        install_stdlib(venv_bin)
    except (Exception, KeyboardInterrupt, SystemExit):
        shutil.rmtree(session.creator.dest)
        raise
>>>>>>> 3a52e1d3

def create_pyodide_venv(dest: Path, virtualenv_args: list[str] | None = None) -> None:
    """Create a Pyodide virtualenv and store it into dest"""
    # Currently only Unix is supported.
    # Windows support will be added later.
    venv = UnixPyodideVenv(dest, virtualenv_args)
    venv.create()<|MERGE_RESOLUTION|>--- conflicted
+++ resolved
@@ -6,7 +6,7 @@
 from typing import Any
 
 from pyodide_build.build_env import get_build_flag, get_pyodide_root, in_xbuildenv
-from pyodide_build.common import run_command
+from pyodide_build.common import IS_WIN, run_command
 from pyodide_build.logger import logger
 
 # A subset of supported virtualenv options that make sense in Pyodide's context.
@@ -30,9 +30,6 @@
 ]
 
 
-IS_WIN = sys.platform == "win32"
-
-
 def dedent(s: str) -> str:
     return textwrap.dedent(s).strip() + "\n"
 
@@ -58,32 +55,8 @@
     return get_pyodide_root() / "dist"
 
 
-<<<<<<< HEAD
 class PyodideVenv(ABC):
     """Base class for creating Pyodide virtual environments.
-=======
-def create_python_symlink(venv_bin: Path, interp_path: Path) -> None:
-    if not IS_WIN:
-        # Nothing to do on non-Windows platforms, as virtualenv already creates
-        # a symlink to the interpreter.
-        return
-
-    # IS_WIN
-    # the virtualenv does not understand the batch file, so we need to
-    # symlink it ourselves
-    python_in_venv = venv_bin / "python.bat"
-    python_in_venv.unlink(missing_ok=True)
-
-    python_in_venv.symlink_to(interp_path)
-
-    # Also remove the virtualenv-generated exe files as exe file takes precedence over .bat file
-    python_exe_in_venv = venv_bin / "python.exe"
-    python_exe_in_venv.unlink(missing_ok=True)
-
-
-def create_pip_conf(venv_root: Path) -> None:
-    """Create pip.conf file in venv root
->>>>>>> 3a52e1d3
 
     This class contains common functionality shared across all platforms.
     Platform-specific implementations should inherit from this class.
@@ -100,60 +73,18 @@
         """Return the Python executable name for the platform."""
         return "python"
 
-<<<<<<< HEAD
     @property
     def bin_dir_name(self) -> str:
         """Return the bin directory name for the platform."""
         return "bin"
-=======
-    The code returned is injected at the beginning of the pip script.
-    """
-
-    interp_path = venv_bin / "python.bat" if IS_WIN else venv_bin / "python"
-    result = run_command(
-        [
-            interp_path,
-            "-c",
-            dedent(
-                """
-                import os, sys, sysconfig, platform
-                print([
-                    os.name,
-                    sys.platform,
-                    platform.system(),
-                    sys.implementation._multiarch,
-                    sysconfig.get_platform()
-                ])
-                """
-            ),
-        ],
-        err_msg="ERROR: failed to invoke Pyodide",
-    )
-    platform_data = result.stdout
-    sysconfigdata_dir = Path(get_build_flag("TARGETINSTALLDIR")) / "sysconfigdata"
-    return dedent(
-        """\
-        import os
-        import platform
-        import sys
-        """
-        # when pip installs an executable it uses sys.executable to create the
-        # shebang for the installed executable. The shebang for pip points to
-        # python-host but we want the shebang of the executable that we install
-        # to point to Pyodide python. We monkeypatch distlib.scripts.get_executable
-        # to return the value with the host suffix removed.
-        """
-        from pip._vendor.distlib import scripts
-        EXECUTABLE_SUFFIX = "-host-link"
-        def get_executable():
-            if not sys.executable.endswith(EXECUTABLE_SUFFIX):
-                raise RuntimeError(f'Internal Pyodide error: expected sys.executable="{sys.executable}" to end with "{EXECUTABLE_SUFFIX}"')
-            return sys.executable.removesuffix(EXECUTABLE_SUFFIX)
->>>>>>> 3a52e1d3
 
     def get_interp_path(self) -> Path:
         """Get the path to the Pyodide Python interpreter."""
         return pyodide_dist_dir() / self.python_exe_name
+    
+    def get_interp_path_symlink(self) -> Path:
+        """Get the path to the Pyodide Python interpreter symlink."""
+        return self.venv_bin / self.python_exe_name
 
     def validate_interpreter(self) -> None:
         """Validate that the Pyodide interpreter exists."""
@@ -222,7 +153,7 @@
         to_load = ["micropip"]
         run_command(
             [
-                self.venv_bin / "python",
+                self.get_interp_path_symlink(),
                 "-c",
                 dedent(
                     f"""
@@ -249,7 +180,7 @@
 
         result = run_command(
             [
-                self.venv_bin / "python",
+                self.get_interp_path_symlink(),
                 "-c",
                 dedent(
                     """
@@ -359,23 +290,7 @@
                     pip.symlink_to(venv_bin / "pip_patched")
 
 
-<<<<<<< HEAD
             import atexit
-=======
-    # Other stuff we need to load with loadPackage
-    to_load = ["micropip"]
-    interp_path = venv_bin / "python.bat" if IS_WIN else venv_bin / "python"
-    run_command(
-        [
-            interp_path,
-            "-c",
-            dedent(
-                f"""
-                from pyodide_js import loadPackage
-                from pyodide_js._api import lockfile_packages
-                from pyodide_js._api import lockfile_unvendored_stdlibs_and_test
-                shared_libs = [pkgname for (pkgname,pkg) in lockfile_packages.object_entries() if getattr(pkg, "package_type", None) == "shared_library"]
->>>>>>> 3a52e1d3
 
             atexit.register(maybe_repair_after_pip_update)
             """
@@ -385,17 +300,9 @@
     def create_pip_script(self) -> None:
         """Create pip script in the virtualenv bin folder.
 
-<<<<<<< HEAD
         This is platform-specific and must be implemented by subclasses.
         """
         pass
-=======
-def create_pyodide_venv(dest: Path, virtualenv_args: list[str] | None = None) -> None:
-    """Create a Pyodide virtualenv and store it into dest"""
-    logger.info("Creating Pyodide virtualenv at %s", dest)
-
-    from virtualenv import session_via_cli
->>>>>>> 3a52e1d3
 
     @abstractmethod
     def create_pyodide_script(self) -> None:
@@ -404,6 +311,25 @@
         This is platform-specific and must be implemented by subclasses.
         """
         pass
+
+    # TODO: move to Windows subclass
+    def create_python_symlink(venv_bin: Path, interp_path: Path) -> None:
+        if not IS_WIN:
+            # Nothing to do on non-Windows platforms, as virtualenv already creates
+            # a symlink to the interpreter.
+            return
+
+        # IS_WIN
+        # the virtualenv does not understand the batch file, so we need to
+        # symlink it ourselves
+        python_in_venv = venv_bin / "python.bat"
+        python_in_venv.unlink(missing_ok=True)
+
+        python_in_venv.symlink_to(interp_path)
+
+        # Also remove the virtualenv-generated exe files as exe file takes precedence over .bat file
+        python_exe_in_venv = venv_bin / "python.exe"
+        python_exe_in_venv.unlink(missing_ok=True)
 
     def configure_virtualenv(self) -> None:
         """Configure the virtualenv after creation."""
@@ -420,7 +346,15 @@
         self.validate_interpreter()
         cli_args = self.get_cli_args()
 
-        session = session_via_cli(cli_args + [str(self.dest)])
+        if IS_WIN:
+            from .app_data import create_app_data_dir
+
+            with create_app_data_dir(str(self.get_interp_path())) as app_data_dir:
+                cli_args += ["--app-data", app_data_dir]
+                session = session_via_cli(cli_args + [str(self.dest)])
+        else:
+            session = session_via_cli(cli_args + [str(self.dest)])
+
         check_host_python_version(session)
 
         try:
@@ -509,7 +443,6 @@
         if self.venv_bin is None:
             raise RuntimeError("venv_bin is not set")
 
-<<<<<<< HEAD
         # Temporarily restore us to the environment that 'pyodide venv' was
         # invoked in
         PATH = os.environ["PATH"]
@@ -530,34 +463,6 @@
         )
         pyodide_path.chmod(0o777)
 
-=======
-    if IS_WIN:
-        from .app_data import create_app_data_dir
-
-        with create_app_data_dir(str(interp_path)) as app_data_dir:
-            cli_args += ["--app-data", app_data_dir]
-            session = session_via_cli(cli_args + [str(dest)])
-    else:
-        session = session_via_cli(cli_args + [str(dest)])
-
-    check_host_python_version(session)
-
-    try:
-        session.run()
-        venv_root = Path(session.creator.dest).absolute()
-        venv_bin = venv_root / "Scripts" if IS_WIN else venv_root / "bin"
-
-        logger.info("... Configuring virtualenv")
-        create_python_symlink(venv_bin, interp_path)
-        create_pip_conf(venv_root)
-        create_pip_script(venv_bin)
-        create_pyodide_script(venv_bin)
-        logger.info("... Installing standard library")
-        install_stdlib(venv_bin)
-    except (Exception, KeyboardInterrupt, SystemExit):
-        shutil.rmtree(session.creator.dest)
-        raise
->>>>>>> 3a52e1d3
 
 def create_pyodide_venv(dest: Path, virtualenv_args: list[str] | None = None) -> None:
     """Create a Pyodide virtualenv and store it into dest"""
