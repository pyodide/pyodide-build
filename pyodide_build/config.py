--- conflicted
+++ resolved
@@ -230,12 +230,8 @@
     "rustflags": "-C link-arg=-sSIDE_MODULE=2 -C link-arg=-sWASM_BIGINT -Z link-native-libraries=no",
     "cargo_build_target": "wasm32-unknown-emscripten",
     "cargo_target_wasm32_unknown_emscripten_linker": "emcc",
-<<<<<<< HEAD
-    "rust_toolchain": "nightly-2025-01-15",
+    "rust_toolchain": "nightly-2025-02-01",
     "rust_emscripten_target_url": "",
-=======
-    "rust_toolchain": "nightly-2025-02-01",
->>>>>>> e9870597
     # Other configuration
     "pyodide_jobs": "1",
     "skip_emscripten_version_check": "0",
