import os
import subprocess
import sysconfig
from collections.abc import Mapping
from copy import deepcopy
from pathlib import Path
from types import MappingProxyType

from pyodide_build.common import (
    _environment_substitute_str,
    exit_with_stdio,
    search_pyproject_toml,
)
from pyodide_build.logger import logger


class ConfigManager:
    """
    Configuration manager for pyodide-build.
    This class works "before" installing the cross build environment.
    So it does not have access to the variables that are retrieved from the cross build environment.

    Most of the times, use CrossBuildEnvConfigManager instead of this class.
    But if you need to access the configuration without installing the cross build environment, use this class.
    """

    def __init__(self):
        self._config = {
            **self._load_default_config(),
            **self._load_cross_build_envs(),
            **self._load_config_file(Path.cwd(), os.environ),
            **self._load_config_from_env(os.environ),
        }

    def _load_default_config(self) -> Mapping[str, str]:
        return deepcopy(DEFAULT_CONFIG)

    def _load_cross_build_envs(self) -> Mapping[str, str]:
        """
        Load environment variables from the cross build environment.
        """

        # This method should be implemented in the subclass.
        return {}

    def _load_config_from_env(self, env: Mapping[str, str]) -> Mapping[str, str]:
        return {
            BUILD_VAR_TO_KEY[key]: env[key] for key in env if key in BUILD_VAR_TO_KEY
        }

    def _load_config_file(
        self, curdir: Path, env: Mapping[str, str]
    ) -> Mapping[str, str]:
        pyproject_path, configs = search_pyproject_toml(curdir)

        if pyproject_path is None or configs is None:
            return {}

        if (
            "tool" in configs
            and "pyodide" in configs["tool"]
            and "build" in configs["tool"]["pyodide"]
        ):
            build_config = {}
            for key, v in configs["tool"]["pyodide"]["build"].items():
                if key not in OVERRIDABLE_BUILD_KEYS:
                    logger.warning(
                        "WARNING: The provided build key %s is either invalid or not overridable, hence ignored.",
                        key,
                    )
                    continue
                build_config[key] = _environment_substitute_str(v, env)

            return build_config
        else:
            return {}

    @property
    def config(self) -> Mapping[str, str]:
        return MappingProxyType(self._config)

    def to_env(self) -> dict[str, str]:
        """
        Export the configuration to environment variables.
        """
        return {BUILD_KEY_TO_VAR[k]: v for k, v in self.config.items()}


class CrossBuildEnvConfigManager(ConfigManager):
    """
    Configuration manager for Package build process.
    This class works "after" installing the cross build environment.

    The configuration manager is responsible for loading configuration from various sources.
    The configuration can be loaded from the following sources (in order of precedence):

        1. Command line arguments (TODO)
        2. Environment variables
        3. Configuration file
        4. Makefile.envs
        5. Default values
    """

    def __init__(self, pyodide_root: Path):
        self.pyodide_root = pyodide_root
<<<<<<< HEAD
        super().__init__()

    def _load_cross_build_envs(self) -> Mapping[str, str]:
=======
        self._config = {
            **self._load_default_config(),
            **self._load_makefile_envs(),
            **self._load_config_file(Path.cwd(), os.environ),
            **self._load_config_from_env(os.environ),
            **self._load_sysconfig_paths(),
        }

    def _load_sysconfig_paths(self) -> Mapping[str, str]:
        # Load the values of sysconfig.get_paths() with a
        # "pyodide_sysconfig_" prefix to differentiate them
        # from other configuration variables
        return {f"pyodide_sysconfig_{k}": v for k, v in sysconfig.get_paths().items()}

    def _load_default_config(self) -> Mapping[str, str]:
        return {
            k: _environment_substitute_str(
                v, env={"PYODIDE_ROOT": str(self.pyodide_root)}
            )
            for k, v in DEFAULT_CONFIG.items()
        }

    def _load_makefile_envs(self) -> Mapping[str, str]:
>>>>>>> 57ef6f26
        makefile_vars = self._get_make_environment_vars()
        computed_vars = {
            k: _environment_substitute_str(v, env=makefile_vars)
            for k, v in DEFAULT_CONFIG_COMPUTED.items()
        }

        return {
            BUILD_VAR_TO_KEY[k]: v
            for k, v in makefile_vars.items()
            if k in BUILD_VAR_TO_KEY
        } | computed_vars

    def _get_make_environment_vars(self) -> Mapping[str, str]:
        """
        Load environment variables from Makefile.envs
        """
        environment = {}
        result = subprocess.run(
            ["make", "-f", str(self.pyodide_root / "Makefile.envs"), ".output_vars"],
            capture_output=True,
            text=True,
            env={"PYODIDE_ROOT": str(self.pyodide_root)},
            check=False,
        )

        if result.returncode != 0:
            logger.error(
                "ERROR: Failed to load environment variables from Makefile.envs"
            )
            exit_with_stdio(result)

        for line in result.stdout.splitlines():
            equalPos = line.find("=")
            if equalPos != -1:
                varname = line[0:equalPos]

                if varname not in BUILD_VAR_TO_KEY:
                    continue

                value = line[equalPos + 1 :]
                value = value.strip("'").strip()
                environment[varname] = value

        return environment


# Configuration variables and corresponding environment variables.
# TODO: distinguish between variables that are overridable by the user and those that are not.
BUILD_KEY_TO_VAR: dict[str, str] = {
    "pyodide_version": "PYODIDE_VERSION",
    "pyodide_abi_version": "PYODIDE_ABI_VERSION",
    "cargo_build_target": "CARGO_BUILD_TARGET",
    "cargo_target_wasm32_unknown_emscripten_linker": "CARGO_TARGET_WASM32_UNKNOWN_EMSCRIPTEN_LINKER",
    "host_install_dir": "HOSTINSTALLDIR",
    "host_site_packages": "HOSTSITEPACKAGES",
    "numpy_lib": "NUMPY_LIB",
    "platform_triplet": "PLATFORM_TRIPLET",
    "pip_constraint": "PIP_CONSTRAINT",
    "pymajor": "PYMAJOR",
    "pymicro": "PYMICRO",
    "pyminor": "PYMINOR",
    "pyo3_cross_include_dir": "PYO3_CROSS_INCLUDE_DIR",
    "pyo3_cross_lib_dir": "PYO3_CROSS_LIB_DIR",
    "pyo3_cross_python_version": "PYO3_CROSS_PYTHON_VERSION",
    "pyodide_emscripten_version": "PYODIDE_EMSCRIPTEN_VERSION",
    "pyodide_jobs": "PYODIDE_JOBS",
    "pyodide_root": "PYODIDE_ROOT",
    "python_archive_sha256": "PYTHON_ARCHIVE_SHA256",
    "python_archive_url": "PYTHON_ARCHIVE_URL",
    "pythoninclude": "PYTHONINCLUDE",
    "pyversion": "PYVERSION",
    "cpythoninstall": "CPYTHONINSTALL",
    "rustflags": "RUSTFLAGS",
    "rust_toolchain": "RUST_TOOLCHAIN",
    "rust_emscripten_target_url": "RUST_EMSCRIPTEN_TARGET_URL",
    "cflags": "SIDE_MODULE_CFLAGS",
    "cxxflags": "SIDE_MODULE_CXXFLAGS",
    "ldflags": "SIDE_MODULE_LDFLAGS",
    "stdlib_module_cflags": "STDLIB_MODULE_CFLAGS",
    "sysconfigdata_dir": "SYSCONFIGDATA_DIR",
    "sysconfig_name": "SYSCONFIG_NAME",
    "targetinstalldir": "TARGETINSTALLDIR",
    "cmake_toolchain_file": "CMAKE_TOOLCHAIN_FILE",
    "meson_cross_file": "MESON_CROSS_FILE",
    "cflags_base": "CFLAGS_BASE",
    "cxxflags_base": "CXXFLAGS_BASE",
    "ldflags_base": "LDFLAGS_BASE",
    "home": "HOME",
    "path": "PATH",
    "zip_compression_level": "PYODIDE_ZIP_COMPRESSION_LEVEL",
    "skip_emscripten_version_check": "SKIP_EMSCRIPTEN_VERSION_CHECK",
    "build_dependency_index_url": "BUILD_DEPENDENCY_INDEX_URL",
    "default_cross_build_env_url": "DEFAULT_CROSS_BUILD_ENV_URL",
    "xbuildenv_path": "PYODIDE_XBUILDENV_PATH",
    # maintainer only
    "_f2c_fixes_wrapper": "_F2C_FIXES_WRAPPER",
}

BUILD_KEY_TO_VAR.update(
    {f"pyodide_sysconfig_{k}": v for k, v in sysconfig.get_paths().items()}
)

BUILD_VAR_TO_KEY = {v: k for k, v in BUILD_KEY_TO_VAR.items()}

# Configuration keys that can be overridden by the user.
# TODO: distinguish between variables that are overridable by the user and those that are not.
OVERRIDABLE_BUILD_KEYS = {
    "cflags",
    "cxxflags",
    "ldflags",
    "rust_toolchain",
    "rust_emscripten_target_url",
    "meson_cross_file",
    "skip_emscripten_version_check",
    "build_dependency_index_url",
    "default_cross_build_env_url",
    "xbuildenv_path",
    # maintainer only
    "_f2c_fixes_wrapper",
}

# Default configuration values.
TOOLS_DIR = Path(__file__).parent / "tools"
DEFAULT_CONFIG: dict[str, str] = {
    # Paths to toolchain configuration files
    "cmake_toolchain_file": str(TOOLS_DIR / "cmake/Modules/Platform/Emscripten.cmake"),
    "meson_cross_file": str(TOOLS_DIR / "emscripten.meson.cross"),
    # Rust-specific configuration
    "rustflags": "-C link-arg=-sSIDE_MODULE=2 -C link-arg=-sWASM_BIGINT -Z link-native-libraries=no",
    "cargo_build_target": "wasm32-unknown-emscripten",
    "cargo_target_wasm32_unknown_emscripten_linker": "emcc",
    "rust_toolchain": "nightly-2025-02-01",
    "rust_emscripten_target_url": "",
    # Other configuration
    "pyodide_jobs": "1",
    "skip_emscripten_version_check": "0",
    "build_dependency_index_url": "https://pypi.anaconda.org/pyodide/simple",
    "default_cross_build_env_url": "",
    "xbuildenv_path": "",
    # maintainer only
    "_f2c_fixes_wrapper": "",
}

DEFAULT_CONFIG.update(
    {f"pyodide_sysconfig_{k}": v for k, v in sysconfig.get_paths().items()}
)

# Default configs that are computed from other values (often from Makefile.envs)
# TODO: Remove dependency on Makefile.envs
DEFAULT_CONFIG_COMPUTED: dict[str, str] = {
    # Compiler flags
    "cflags": "$(CFLAGS_BASE) -I$(PYTHONINCLUDE)",
    "cxxflags": "$(CXXFLAGS_BASE)",
    "ldflags": "$(LDFLAGS_BASE) -s SIDE_MODULE=1",
    # Rust-specific configuration
    "pyo3_cross_lib_dir": "$(CPYTHONINSTALL)/sysconfigdata",  # FIXME: pyodide xbuildenv stores sysconfigdata here
    "pyo3_cross_include_dir": "$(PYTHONINCLUDE)",
    "pyo3_cross_python_version": "$(PYMAJOR).$(PYMINOR)",
    # Misc
    "stdlib_module_cflags": "$(CFLAGS_BASE) -I$(PYTHONINCLUDE) -I Include/ -I. -IInclude/internal/",  # TODO: remove this
    # Paths to build dependencies
    "host_install_dir": "$(PYODIDE_ROOT)/packages/.artifacts",
    "host_site_packages": "$(PYODIDE_ROOT)/packages/.artifacts/lib/python$(PYMAJOR).$(PYMINOR)/site-packages",
    "numpy_lib": "$(PYODIDE_ROOT)/packages/.artifacts/lib/python$(PYMAJOR).$(PYMINOR)/site-packages/numpy/",
}<|MERGE_RESOLUTION|>--- conflicted
+++ resolved
@@ -30,7 +30,14 @@
             **self._load_cross_build_envs(),
             **self._load_config_file(Path.cwd(), os.environ),
             **self._load_config_from_env(os.environ),
+            **self._load_sysconfig_paths(),
         }
+
+    def _load_sysconfig_paths(self) -> Mapping[str, str]:
+        # Load the values of sysconfig.get_paths() with a
+        # "pyodide_sysconfig_" prefix to differentiate them
+        # from other configuration variables
+        return {f"pyodide_sysconfig_{k}": v for k, v in sysconfig.get_paths().items()}
 
     def _load_default_config(self) -> Mapping[str, str]:
         return deepcopy(DEFAULT_CONFIG)
@@ -103,35 +110,9 @@
 
     def __init__(self, pyodide_root: Path):
         self.pyodide_root = pyodide_root
-<<<<<<< HEAD
         super().__init__()
 
     def _load_cross_build_envs(self) -> Mapping[str, str]:
-=======
-        self._config = {
-            **self._load_default_config(),
-            **self._load_makefile_envs(),
-            **self._load_config_file(Path.cwd(), os.environ),
-            **self._load_config_from_env(os.environ),
-            **self._load_sysconfig_paths(),
-        }
-
-    def _load_sysconfig_paths(self) -> Mapping[str, str]:
-        # Load the values of sysconfig.get_paths() with a
-        # "pyodide_sysconfig_" prefix to differentiate them
-        # from other configuration variables
-        return {f"pyodide_sysconfig_{k}": v for k, v in sysconfig.get_paths().items()}
-
-    def _load_default_config(self) -> Mapping[str, str]:
-        return {
-            k: _environment_substitute_str(
-                v, env={"PYODIDE_ROOT": str(self.pyodide_root)}
-            )
-            for k, v in DEFAULT_CONFIG.items()
-        }
-
-    def _load_makefile_envs(self) -> Mapping[str, str]:
->>>>>>> 57ef6f26
         makefile_vars = self._get_make_environment_vars()
         computed_vars = {
             k: _environment_substitute_str(v, env=makefile_vars)
