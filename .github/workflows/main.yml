--- conflicted
+++ resolved
@@ -104,14 +104,12 @@
             { name: test-integration-marker, installer: pip }, # installer doesn't matter
           ]
         os: [ubuntu-latest, macos-latest]
-<<<<<<< HEAD
+        pyodide-version: [stable]
         include:
+        # Run no-isolation tests and Pyodide minimum version testing only
+        # for the pip installer and on Linux
           - task: {name: test-src-no-isolation, installer: pip} # installer doesn't matter
             os: ubuntu-latest
-=======
-        pyodide-version: [stable]
-        # Run Pyodide minimum version testing only for the pip installer and on Linux
-        include:
           - task: { name: test-recipe, installer: pip }
             os: ubuntu-latest
             pyodide-version: minimum
@@ -119,7 +117,6 @@
             os: ubuntu-latest
             pyodide-version: minimum
 
->>>>>>> f03ce9fa
     if: needs.check-integration-test-trigger.outputs.run-integration-test
     steps:
       - uses: actions/checkout@11bd71901bbe5b1630ceea73d27597364c9af683 # v4.2.2
