name: CI

on:
  push:
  pull_request:

concurrency:
  group: ${{ github.workflow }}-${{ github.ref }}
  cancel-in-progress: true

env:
  FORCE_COLOR: 3
  # Increase this value to reset cache if emscripten_version has not changed
  EMSDK_CACHE_FOLDER: 'emsdk-cache'
  EMSDK_CACHE_NUMBER: 0

jobs:
  test:
    strategy:
      matrix:
        os: [ubuntu-latest, macos-latest]
    runs-on: ${{ matrix.os }}
    steps:
      - uses: actions/checkout@11bd71901bbe5b1630ceea73d27597364c9af683 # v4.2.2
        with:
          # include tags so that hatch-vcs can infer the version
          fetch-depth: 0
          # switch to fetch-tags: true when the following is fixed
          # see https://github.com/actions/checkout/issues/2041
          # fetch-tags: true

      - name: Setup Python
        uses: actions/setup-python@42375524e23c412d93fb67b49958b491fce71c38 # v5.4.0
        with:
          python-version: "3.12"

      - name: Set up Node.js
        uses: actions/setup-node@1d0ff469b7ec7b3cb9d8673fde0c81c44821de2a # v4.2.0
        with:
          node-version: "20"

      - name: Install dependencies
        run: |
          python -m pip install --upgrade pip
          pip install -e ".[test]"

      - name: Run tests
        run: |
          pytest \
            --junitxml=test-results/junit.xml \
            --cov=pyodide-build \
            pyodide_build \
            -m "not integration"

      - name: Upload coverage
        uses: actions/upload-artifact@4cec3d8aa04e39d1a68397de0c4cd6fb9dce8ec1 # v4.6.1
        with:
          name: coverage-no-integration-${{ matrix.os }}
          path: .coverage
          if-no-files-found: error
          include-hidden-files: true

  check-integration-test-trigger:
    name: test-integration-test-trigger
    runs-on: ubuntu-latest
    outputs:
      run-integration-test: ${{ steps.check-integration-test-trigger.outputs.trigger }}

    steps:
      - uses: actions/checkout@11bd71901bbe5b1630ceea73d27597364c9af683 # v4.2.2
        with:
          ref: ${{ github.event.pull_request.head.sha }}

      - id: check-integration-test-trigger
        name: Check integration test trigger
        shell: bash
        run: |
          set -e -x

          COMMIT_MSG=$(git log --no-merges -1 --oneline)

          # The integration tests will be triggered on push or on pull_request when the commit
          # message contains "[integration]" or if it is pushed to main branch.
          if [[ "$GITHUB_EVENT_NAME" == push && "$GITHUB_REF" == refs/heads/main ||
                "$COMMIT_MSG" =~ \[integration\] ]]; then
              echo "trigger=true" >> "$GITHUB_OUTPUT"
          fi

  integration-test:
    runs-on: ${{ matrix.os }}
    needs: [check-integration-test-trigger]
    strategy:
      fail-fast: false
      matrix:
<<<<<<< HEAD
        task: [
          {name: test-recipe, installer: pip},
          {name: test-src, installer: pip},
          {name: test-recipe, installer: uv},
          {name: test-src, installer: uv},
          {name: test-integration-marker, installer: pip},  # installer doesn't matter
        ]
=======
        task: [test-recipe, test-src, test-integration-marker]
        os: [ubuntu-latest, macos-latest]
>>>>>>> ebe83b9f
    if: needs.check-integration-test-trigger.outputs.run-integration-test
    steps:
      - uses: actions/checkout@11bd71901bbe5b1630ceea73d27597364c9af683 # v4.2.2
        with:
          # include tags so that hatch-vcs can infer the version
          fetch-depth: 0

      - name: Setup Python
        uses: actions/setup-python@42375524e23c412d93fb67b49958b491fce71c38 # v5.4.0
        with:
          python-version: "3.12"

      - name: Set up Node.js
        uses: actions/setup-node@1d0ff469b7ec7b3cb9d8673fde0c81c44821de2a # v4.2.0
        with:
          node-version: "20"

      - name: Install the package
        run: |
          python -m pip install --upgrade pip
          python -m pip install -e ."[test,uv]"

      - name: Install xbuildenv
        run: |
          pyodide xbuildenv install
          echo EMSCRIPTEN_VERSION=$(pyodide config get emscripten_version) >> $GITHUB_ENV

      - name: Cache emsdk
        uses: actions/cache@v4
        with:
          path: ${{ env.EMSDK_CACHE_FOLDER }}
          key: ${{ env.EMSDK_CACHE_NUMBER }}-${{ env.EMSCRIPTEN_VERSION }}-${{ runner.os }}

      - name: Install Emscripten
        uses: mymindstorm/setup-emsdk@6ab9eb1bda2574c4ddb79809fc9247783eaf9021 # v14
        with:
          version: ${{ env.EMSCRIPTEN_VERSION }}
          actions-cache-folder: ${{env.EMSDK_CACHE_FOLDER}}

      - name: Get number of cores on the runner
        id: get-cores
        run: echo "CORES=$(nproc)" >> $GITHUB_OUTPUT

      - name: Run tests marked with integration
        if: matrix.task.name == 'test-integration-marker'
        run: pytest --junitxml=test-results/junit.xml --cov=pyodide-build pyodide_build -m "integration"

      - name: Run the recipe integration tests (${{ matrix.task }})
        if: matrix.task.name != 'test-integration-marker'
        env:
          PYODIDE_JOBS: ${{ steps.get-cores.outputs.CORES }}
        working-directory: integration_tests
        run: |
          if [[ "${{ matrix.task.installer }}" == "uv" ]]; then
            export UV_RUN_PREFIX="uv run"
          fi
          make ${{ matrix.task.name }}

      - name: Upload coverage for tests marked with integration
        uses: actions/upload-artifact@4cec3d8aa04e39d1a68397de0c4cd6fb9dce8ec1 # v4.6.1
        if: matrix.task.name == 'test-integration-marker'
        with:
          name: coverage-from-integration-${{ matrix.os }}
          path: .coverage
          if-no-files-found: error
          include-hidden-files: true

  coverage:
    name: Collect and upload coverage
    runs-on: ubuntu-latest
    needs: [test, integration-test]
    steps:
      - uses: actions/download-artifact@cc203385981b70ca67e1cc392babf9cc229d5806 # v4.1.9
        with:
          path: coverage_files
          pattern: coverage-*
          merge-multiple: false

      - uses: actions/setup-python@42375524e23c412d93fb67b49958b491fce71c38 # v5.4.0
        with:
          python-version: "3.12"

      - name: Combine coverage files
        run: pipx install coverage && coverage combine --append coverage_files/**/.coverage

      - uses: codecov/codecov-action@0565863a31f2c772f9f0395002a31e3f06189574 # v5.4.0
        with:
          fail_ci_if_error: false
          files: .coverage<|MERGE_RESOLUTION|>--- conflicted
+++ resolved
@@ -92,7 +92,6 @@
     strategy:
       fail-fast: false
       matrix:
-<<<<<<< HEAD
         task: [
           {name: test-recipe, installer: pip},
           {name: test-src, installer: pip},
@@ -100,10 +99,7 @@
           {name: test-src, installer: uv},
           {name: test-integration-marker, installer: pip},  # installer doesn't matter
         ]
-=======
-        task: [test-recipe, test-src, test-integration-marker]
         os: [ubuntu-latest, macos-latest]
->>>>>>> ebe83b9f
     if: needs.check-integration-test-trigger.outputs.run-integration-test
     steps:
       - uses: actions/checkout@11bd71901bbe5b1630ceea73d27597364c9af683 # v4.2.2
