name: CI

on:
  push:
  pull_request:

concurrency:
  group: ${{ github.workflow }}-${{ github.ref }}
  cancel-in-progress: true

env:
  FORCE_COLOR: 3
  # Increase this value to reset cache if emscripten_version has not changed
  EMSDK_CACHE_FOLDER: 'emsdk-cache'
  EMSDK_CACHE_NUMBER: 0

jobs:
  test:
    strategy:
      matrix:
        os: [ubuntu-latest, macos-latest]
    runs-on: ${{ matrix.os }}
    steps:
      - uses: actions/checkout@11bd71901bbe5b1630ceea73d27597364c9af683 # v4.2.2
        with:
          # include tags so that hatch-vcs can infer the version
          fetch-depth: 0
          # switch to fetch-tags: true when the following is fixed
          # see https://github.com/actions/checkout/issues/2041
          # fetch-tags: true

      - name: Setup Python
        uses: actions/setup-python@42375524e23c412d93fb67b49958b491fce71c38 # v5.4.0
        with:
          python-version: "3.12"

      - name: Set up Node.js
        uses: actions/setup-node@cdca7365b2dadb8aad0a33bc7601856ffabcc48e # v4.3.0
        with:
          node-version: "20"

      - name: Install dependencies
        run: |
          python -m pip install --upgrade pip
          pip install -e ".[test]"

      - name: Run tests
        run: |
          pytest \
            --junitxml=test-results/junit.xml \
            --cov=pyodide-build \
            pyodide_build \
            -m "not integration"

      - name: Upload coverage
        uses: actions/upload-artifact@ea165f8d65b6e75b540449e92b4886f43607fa02 # v4.6.2
        with:
          name: coverage-no-integration-${{ matrix.os }}
          path: .coverage
          if-no-files-found: error
          include-hidden-files: true

  check-integration-test-trigger:
    name: test-integration-test-trigger
    runs-on: ubuntu-latest
    outputs:
      run-integration-test: ${{ steps.check-integration-test-trigger.outputs.trigger }}

    steps:
      - uses: actions/checkout@11bd71901bbe5b1630ceea73d27597364c9af683 # v4.2.2
        with:
          ref: ${{ github.event.pull_request.head.sha }}

      - id: check-integration-test-trigger
        name: Check integration test trigger
        shell: bash
        run: |
          set -e -x

          COMMIT_MSG=$(git log --no-merges -1 --oneline)

          # The integration tests will be triggered on push or on pull_request when the commit
          # message contains "[integration]" or if it is pushed to main branch.
          if [[ "$GITHUB_EVENT_NAME" == push && "$GITHUB_REF" == refs/heads/main ||
                "$COMMIT_MSG" =~ \[integration\] ]]; then
              echo "trigger=true" >> "$GITHUB_OUTPUT"
          fi

  integration-test:
    runs-on: ${{ matrix.os }}
    needs: [check-integration-test-trigger]
    strategy:
      fail-fast: false
      matrix:
        task: [
          {name: test-recipe, installer: pip},
          {name: test-src, installer: pip},
          {name: test-recipe, installer: uv},
          {name: test-src, installer: uv},
          {name: test-integration-marker, installer: pip},  # installer doesn't matter
        ]
        os: [ubuntu-latest, macos-latest]
    if: needs.check-integration-test-trigger.outputs.run-integration-test
    steps:
      - uses: actions/checkout@11bd71901bbe5b1630ceea73d27597364c9af683 # v4.2.2
        with:
          # include tags so that hatch-vcs can infer the version
          fetch-depth: 0

      - name: Setup Python
        uses: actions/setup-python@42375524e23c412d93fb67b49958b491fce71c38 # v5.4.0
        with:
          python-version: "3.12"

      - name: Set up Node.js
        uses: actions/setup-node@cdca7365b2dadb8aad0a33bc7601856ffabcc48e # v4.3.0
        with:
          node-version: "20"

      - name: Install the package
        run: |
          python -m pip install --upgrade pip
          python -m pip install -e ."[test,uv]"

      - name: Install xbuildenv
        run: |
          pyodide xbuildenv install
          echo EMSCRIPTEN_VERSION=$(pyodide config get emscripten_version) >> $GITHUB_ENV

      - name: Cache emsdk
        uses: actions/cache@v4
        with:
          path: ${{ env.EMSDK_CACHE_FOLDER }}
          key: ${{ env.EMSDK_CACHE_NUMBER }}-${{ env.EMSCRIPTEN_VERSION }}-${{ runner.os }}

      - name: Install Emscripten
        uses: mymindstorm/setup-emsdk@6ab9eb1bda2574c4ddb79809fc9247783eaf9021 # v14
        with:
          version: ${{ env.EMSCRIPTEN_VERSION }}
          actions-cache-folder: ${{env.EMSDK_CACHE_FOLDER}}

      - name: Get number of cores on the runner
        id: get-cores
        run: echo "CORES=$(nproc)" >> $GITHUB_OUTPUT

      - name: Run tests marked with integration
        if: matrix.task.name == 'test-integration-marker'
        run: pytest --junitxml=test-results/junit.xml --cov=pyodide-build pyodide_build -m "integration"

      - name: Run the recipe integration tests (${{ matrix.task }})
        if: matrix.task.name != 'test-integration-marker'
        env:
          PYODIDE_JOBS: ${{ steps.get-cores.outputs.CORES }}
        working-directory: integration_tests
        run: |
<<<<<<< HEAD
          # https://github.com/pyodide/pyodide-build/issues/147
          # disable package with scikit-build-core
          if [[ ${{ matrix.os }} == "macos-latest" ]]; then
            export RECIPE_BUILD_TARGET="*,!boost-histogram"
          fi
          make ${{ matrix.task }}
=======
          if [[ "${{ matrix.task.installer }}" == "uv" ]]; then
            export UV_RUN_PREFIX="uv run"
          fi
          make ${{ matrix.task.name }}
>>>>>>> d5c00c05

      - name: Upload coverage for tests marked with integration
        uses: actions/upload-artifact@ea165f8d65b6e75b540449e92b4886f43607fa02 # v4.6.2
        if: matrix.task.name == 'test-integration-marker'
        with:
          name: coverage-from-integration-${{ matrix.os }}
          path: .coverage
          if-no-files-found: error
          include-hidden-files: true

  coverage:
    name: Collect and upload coverage
    runs-on: ubuntu-latest
    needs: [test, integration-test]
    steps:
      - uses: actions/download-artifact@95815c38cf2ff2164869cbab79da8d1f422bc89e # v4.2.1
        with:
          path: coverage_files
          pattern: coverage-*
          merge-multiple: false

      - uses: actions/setup-python@42375524e23c412d93fb67b49958b491fce71c38 # v5.4.0
        with:
          python-version: "3.12"

      - name: Combine coverage files
        run: pipx install coverage && coverage combine --append coverage_files/**/.coverage

      - uses: codecov/codecov-action@0565863a31f2c772f9f0395002a31e3f06189574 # v5.4.0
        with:
          fail_ci_if_error: false
          files: .coverage<|MERGE_RESOLUTION|>--- conflicted
+++ resolved
@@ -153,19 +153,17 @@
           PYODIDE_JOBS: ${{ steps.get-cores.outputs.CORES }}
         working-directory: integration_tests
         run: |
-<<<<<<< HEAD
+
           # https://github.com/pyodide/pyodide-build/issues/147
           # disable package with scikit-build-core
           if [[ ${{ matrix.os }} == "macos-latest" ]]; then
             export RECIPE_BUILD_TARGET="*,!boost-histogram"
           fi
-          make ${{ matrix.task }}
-=======
+
           if [[ "${{ matrix.task.installer }}" == "uv" ]]; then
             export UV_RUN_PREFIX="uv run"
           fi
           make ${{ matrix.task.name }}
->>>>>>> d5c00c05
 
       - name: Upload coverage for tests marked with integration
         uses: actions/upload-artifact@ea165f8d65b6e75b540449e92b4886f43607fa02 # v4.6.2
