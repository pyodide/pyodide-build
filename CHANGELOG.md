--- conflicted
+++ resolved
@@ -7,17 +7,15 @@
 
 ## Unreleased
 
-<<<<<<< HEAD
 ### Changed
 
 - The Rust toolchain version has been updated to `nightly-2025-01-18`.
   [#103](https://github.com/pyodide/pyodide-build/pull/103)
-=======
+
 ### Fixed
 
 - Fixed Pyodide venv `sys_platform` marker evaluation with pip >= 25.
   [#108](https://github.com/pyodide/pyodide-build/pull/108)
->>>>>>> c957cbee
 
 ## [0.29.3] - 2025/02/04
 
